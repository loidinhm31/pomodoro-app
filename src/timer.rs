--- conflicted
+++ resolved
@@ -2,16 +2,10 @@
 use crate::console_log;
 use crate::task::TaskController;
 use crate::types::{
-<<<<<<< HEAD
-    complete_work_session_with_task, generate_session_id, get_session_stats_from_db, save_session_to_db, NewSession, SessionStats,
-    SessionType, TimerSettings, TimerState,
-=======
     complete_work_session_with_task, generate_session_id, get_session_stats_from_db,
     save_session_to_db, NewSession, SessionStats, SessionType, TimerSettings, TimerState,
->>>>>>> 1242b6de
 };
 use crate::utils::{clearInterval, get_current_iso_time, setInterval};
-use crate::task::TaskController;
 use leptos::prelude::*;
 use wasm_bindgen::prelude::*;
 use wasm_bindgen_futures::spawn_local;
@@ -185,10 +179,6 @@
         }
     }
 
-<<<<<<< HEAD
-    // Updated save_session method to handle task tracking
-=======
->>>>>>> 1242b6de
     fn save_session_with_task_tracking(&self, session: NewSession, focus_time_seconds: u32) {
         let controller = self.clone();
         spawn_local(async move {
@@ -209,10 +199,6 @@
         });
     }
 
-<<<<<<< HEAD
-    // Legacy save_session method for non-work sessions
-=======
->>>>>>> 1242b6de
     fn save_session(&self, session: NewSession) {
         let controller = self.clone();
         spawn_local(async move {
@@ -395,18 +381,10 @@
         console_log!("Could not play audio beep - audio context unavailable");
     }
 
-<<<<<<< HEAD
-    // Updated complete_session method with task integration
-    pub fn complete_session_with_camera_and_tasks(
-        &self,
-        camera_controller: Option<&CameraController>,
-        task_controller: Option<&TaskController>
-=======
     pub fn complete_session_with_camera_and_tasks(
         &self,
         camera_controller: Option<&CameraController>,
         task_controller: Option<&TaskController>,
->>>>>>> 1242b6de
     ) {
         console_log!("Timer completed with camera and task integration!");
 
@@ -513,10 +491,6 @@
                 }
             });
         } else {
-<<<<<<< HEAD
-            // Save session without video but with task information
-=======
->>>>>>> 1242b6de
             let new_session = NewSession {
                 session_type: session_type.to_string(),
                 planned_duration,
@@ -563,14 +537,6 @@
         }
     }
 
-<<<<<<< HEAD
-    // Keep the existing method for backward compatibility
-    pub fn complete_session_with_camera(&self, camera_controller: Option<&CameraController>) {
-        self.complete_session_with_camera_and_tasks(camera_controller, None);
-    }
-
-=======
->>>>>>> 1242b6de
     pub fn start_timer_with_camera(&self, camera_controller: Option<&CameraController>) {
         // Start the timer first
         self.start_timer();
