--- conflicted
+++ resolved
@@ -285,13 +285,8 @@
         completed: session.completed,
         created_at: now.into(),
         video_path: session.video_path,
-<<<<<<< HEAD
-        task_id: None,
-        subtask_id: None,
-=======
         task_id: session.task_id,       
         subtask_id: session.subtask_id,
->>>>>>> 1242b6de
     };
 
     // Get existing sessions
@@ -673,36 +668,10 @@
     subtasks.iter().map(|st| st.order_index).max().unwrap_or(0) + 1
 }
 
-<<<<<<< HEAD
-// Update work session completion to track task time
-=======
->>>>>>> 1242b6de
 pub async fn complete_work_session_with_task(
     session: NewSession,
     focus_time_seconds: u32,
 ) -> Result<String, String> {
-<<<<<<< HEAD
-    // Save the session
-    let session_id = save_session_to_db(session.clone()).await?;
-
-    // Update task/subtask time tracking if this was a work session
-    if session.session_type == "Work" && session.completed {
-        if let Some(subtask_id) = session.subtask_id {
-            // Update subtask
-            let mut subtasks = get_all_subtasks().await?;
-            if let Some(subtask) = subtasks.iter_mut().find(|st| st.id == subtask_id) {
-                subtask.total_focus_time += focus_time_seconds;
-                subtask.actual_pomodoros += 1;
-                update_subtask_in_db(subtask.clone()).await?;
-            }
-        } else if let Some(task_id) = session.task_id {
-            // Update task directly
-            let mut tasks = get_all_tasks().await?;
-            if let Some(task) = tasks.iter_mut().find(|t| t.id == task_id) {
-                task.total_focus_time += focus_time_seconds;
-                task.actual_pomodoros += 1;
-                update_task_in_db(task.clone()).await?;
-=======
     // Save the session first
     let session_id = save_session_to_db(session.clone()).await?;
 
@@ -734,14 +703,11 @@
 
                 console_log!("Updated task {} with {} seconds ({} minutes)", 
                            task_id, focus_time_seconds, focus_time_minutes);
->>>>>>> 1242b6de
             }
         }
     }
 
     Ok(session_id)
-<<<<<<< HEAD
-=======
 }
 
 // Helper function to get task name by ID
@@ -775,5 +741,4 @@
         }
     }
     Ok(None)
->>>>>>> 1242b6de
 }